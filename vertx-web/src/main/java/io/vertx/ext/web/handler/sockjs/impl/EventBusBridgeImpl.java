/*
 * Copyright 2014 Red Hat, Inc.
 *
 *  All rights reserved. This program and the accompanying materials
 *  are made available under the terms of the Eclipse Public License v1.0
 *  and Apache License v2.0 which accompanies this distribution.
 *
 *  The Eclipse Public License is available at
 *  http://www.eclipse.org/legal/epl-v10.html
 *
 *  The Apache License v2.0 is available at
 *  http://www.opensource.org/licenses/apache2.0.php
 *
 *  You may elect to redistribute this code under either of these licenses.
 */

/*
 * Copyright (c) 2011-2013 The original author or authors
 * ------------------------------------------------------
 * All rights reserved. This program and the accompanying materials
 * are made available under the terms of the Eclipse Public License v1.0
 * and Apache License v2.0 which accompanies this distribution.
 *
 *     The Eclipse Public License is available at
 *     http://www.eclipse.org/legal/epl-v10.html
 *
 *     The Apache License v2.0 is available at
 *     http://www.opensource.org/licenses/apache2.0.php
 *
 * You may elect to redistribute this code under either of these licenses.
 */

package io.vertx.ext.web.handler.sockjs.impl;

import io.vertx.core.*;
import io.vertx.core.buffer.Buffer;
import io.vertx.core.eventbus.*;
import io.vertx.core.http.CaseInsensitiveHeaders;
import io.vertx.core.json.DecodeException;
import io.vertx.core.json.JsonObject;
import io.vertx.core.logging.Logger;
import io.vertx.core.logging.LoggerFactory;
import io.vertx.ext.auth.User;
import io.vertx.ext.bridge.BridgeEventType;
import io.vertx.ext.bridge.PermittedOptions;
import io.vertx.ext.web.Session;
import io.vertx.ext.web.handler.sockjs.*;

import java.util.ArrayList;
import java.util.HashMap;
import java.util.List;
import java.util.Map;
import java.util.function.Supplier;
import java.util.regex.Matcher;
import java.util.regex.Pattern;

import static io.vertx.core.buffer.Buffer.buffer;

/**
 * @author <a href="http://tfox.org">Tim Fox</a>
 */
public class EventBusBridgeImpl implements Handler<SockJSSocket> {

  private static final Logger log = LoggerFactory.getLogger(EventBusBridgeImpl.class);

  private final Map<SockJSSocket, SockInfo> sockInfos = new HashMap<>();
  private final List<PermittedOptions> inboundPermitted;
  private final List<PermittedOptions> outboundPermitted;
  private final int maxAddressLength;
  private final int maxHandlersPerSocket;
  private final long pingTimeout;
  private final long replyTimeout;
  private final Vertx vertx;
  private final EventBus eb;
  private final Map<String, Message> messagesAwaitingReply = new HashMap<>();
  private final Map<String, Pattern> compiledREs = new HashMap<>();
  private final Handler<BridgeEvent> bridgeEventHandler;

  public EventBusBridgeImpl(Vertx vertx, BridgeOptions options, Handler<BridgeEvent> bridgeEventHandler) {
    this.vertx = vertx;
    this.eb = vertx.eventBus();
    this.inboundPermitted = options.getInboundPermitteds() == null ? new ArrayList<>() : options.getInboundPermitteds();
    this.outboundPermitted = options.getOutboundPermitteds() == null ? new ArrayList<>() : options.getOutboundPermitteds();
    this.maxAddressLength = options.getMaxAddressLength();
    this.maxHandlersPerSocket = options.getMaxHandlersPerSocket();
    this.pingTimeout = options.getPingTimeout();
    this.replyTimeout = options.getReplyTimeout();
    this.bridgeEventHandler = bridgeEventHandler;
  }

  private void handleSocketClosed(SockJSSocket sock, Map<String, MessageConsumer> registrations) {
    // On close unregister any handlers that haven't been unregistered
    registrations.forEach((key, value) -> {
      value.unregister();
      checkCallHook(() -> new BridgeEventImpl(BridgeEventType.UNREGISTER,
        new JsonObject().put("type", "unregister").put("address", value.address()), sock), null, null);
    });

    SockInfo info = sockInfos.remove(sock);
    if (info != null) {
      PingInfo pingInfo = info.pingInfo;
      if (pingInfo != null) {
        vertx.cancelTimer(pingInfo.timerID);
      }
    }

    checkCallHook(() -> new BridgeEventImpl(BridgeEventType.SOCKET_CLOSED, null, sock),
      null, null);
  }

  private void handleSocketData(SockJSSocket sock, Buffer data, Map<String, MessageConsumer> registrations) {
    JsonObject msg;

    try {
      msg = new JsonObject(data.toString());
    } catch (DecodeException e) {
      replyError(sock, "invalid_json");
      return;
    }

    String type = msg.getString("type");
    if (type == null) {
      replyError(sock, "missing_type");
      return;
    }

    if (type.equals("ping")) {
      internalHandlePing(sock);
    } else {
      String address = msg.getString("address");
      if (address == null) {
        replyError(sock, "missing_address");
        return;
      }
      switch (type) {
        case "send":
          internalHandleSendOrPub(sock, true, msg);
          break;
        case "publish":
          internalHandleSendOrPub(sock, false, msg);
          break;
        case "register":
          internalHandleRegister(sock, msg, registrations);
          break;
        case "unregister":
          internalHandleUnregister(sock, msg, registrations);
          break;
        default:
          log.error("Invalid type in incoming message: " + type);
          replyError(sock, "invalid_type");
      }
    }

  }

  private void checkCallHook(Supplier<BridgeEventImpl> eventSupplier, Runnable okAction, Runnable rejectAction) {
    if (bridgeEventHandler == null) {
      if (okAction != null) {
        okAction.run();
      }
    } else {
      BridgeEventImpl event = eventSupplier.get();
      Future<Boolean> fut = Future.future();
      event.setFuture(fut);
      bridgeEventHandler.handle(event);
      fut.setHandler(res -> {
        if (res.succeeded()) {
          if (res.result()) {
            if (okAction != null) {
              okAction.run();
            }
          } else {
            if (rejectAction != null) {
              rejectAction.run();
            } else {
              log.debug("Bridge handler prevented send or pub");
            }
          }
        } else {
          log.error("Failure in bridge event handler", res.cause());
        }
      });
    }
  }

  private void internalHandleSendOrPub(SockJSSocket sock, boolean send, JsonObject msg) {
    checkCallHook(() -> new BridgeEventImpl(send ? BridgeEventType.SEND : BridgeEventType.PUBLISH, msg, sock),
      () -> {
        String address = msg.getString("address");
        if (address == null) {
          replyError(sock, "missing_address");
          return;
        }
        doSendOrPub(send, sock, address, msg);
      }, () -> replyError(sock, "rejected"));
  }

  private boolean checkMaxHandlers(SockJSSocket sock, SockInfo info) {
    if (info.handlerCount < maxHandlersPerSocket) {
      return true;
    } else {
      log.warn("Refusing to register as max_handlers_per_socket reached already");
      replyError(sock, "max_handlers_reached");
      return false;
    }
  }

  private void internalHandleRegister(SockJSSocket sock, JsonObject rawMsg, Map<String, MessageConsumer> registrations) {
    final SockInfo info = sockInfos.get(sock);
    if (!checkMaxHandlers(sock, info)) {
      return;
    }
    checkCallHook(() -> new BridgeEventImpl(BridgeEventType.REGISTER, rawMsg, sock),
      () -> {
        final boolean debug = log.isDebugEnabled();
        final String address = rawMsg.getString("address");
        if (address == null) {
          replyError(sock, "missing_address");
          return;
        } else if (address.length() > maxAddressLength) {
          log.warn("Refusing to register as address length > max_address_length");
          replyError(sock, "max_address_length_reached");
          return;
        }
        Match match = checkMatches(false, address, null);
        if (match.doesMatch) {
          Handler<Message<Object>> handler = msg -> {
            Match curMatch = checkMatches(false, address, msg.body());
            if (curMatch.doesMatch) {
              if (curMatch.requiredAuthority != null) {
                authorise(curMatch, sock.webUser(), res -> {
                  if (res.succeeded()) {
                    if (res.result()) {
                      checkAddAccceptedReplyAddress(msg);
                      deliverMessage(sock, address, msg);
                    } else {
                      if (debug) {
                        log.debug("Outbound message for address " + address + " rejected because auth is required and socket is not authed");
                      }
                    }
                  } else {
                    log.error(res.cause());
                  }
                });

              } else {
                checkAddAccceptedReplyAddress(msg);
                deliverMessage(sock, address, msg);
              }
            } else {
              // outbound match failed
              if (debug) {
                log.debug("Outbound message for address " + address + " rejected because there is no inbound match");
              }
            }
          };
          MessageConsumer reg = eb.consumer(address).handler(handler);
          registrations.put(address, reg);
          info.handlerCount++;
        } else {
          // inbound match failed
          if (debug) {
            log.debug("Cannot register handler for address " + address + " because there is no inbound match");
          }
          replyError(sock, "access_denied");
        }
      }, () -> replyError(sock, "rejected"));
  }

  private void internalHandleUnregister(SockJSSocket sock, JsonObject rawMsg, Map<String, MessageConsumer> registrations) {
    checkCallHook(() -> new BridgeEventImpl(BridgeEventType.UNREGISTER, rawMsg, sock),
      () -> {
        String address = rawMsg.getString("address");
        if (address == null) {
          replyError(sock, "missing_address");
          return;
        }
        Match match = checkMatches(false, address, null);
        if (match.doesMatch) {
          MessageConsumer reg = registrations.remove(address);
          if (reg != null) {
            reg.unregister();
            SockInfo info = sockInfos.get(sock);
            info.handlerCount--;
          }
        } else {
          if (log.isDebugEnabled()) {
            log.debug("Cannot unregister handler for address " + address + " because there is no inbound match");
          }
          replyError(sock, "access_denied");
        }
      }, () -> replyError(sock, "rejected"));
  }

  private void internalHandlePing(final SockJSSocket sock) {
    Session webSession = sock.webSession();
    if (webSession != null) {
      webSession.setAccessed();
    }
    SockInfo info = sockInfos.get(sock);
    if (info != null) {
      info.pingInfo.lastPing = System.currentTimeMillis();
      // Trigger an event to allow custom behavior after updating lastPing
      checkCallHook(() -> new BridgeEventImpl(BridgeEventType.SOCKET_PING, null, sock), null, null);
    }
  }

  public void handle(final SockJSSocket sock) {
    checkCallHook(() -> new BridgeEventImpl(BridgeEventType.SOCKET_CREATED, null, sock),
      () -> {
        Map<String, MessageConsumer> registrations = new HashMap<>();

        sock.endHandler(v -> handleSocketClosed(sock, registrations));
        sock.handler(data -> handleSocketData(sock, data, registrations));

        // Start a checker to check for pings
        PingInfo pingInfo = new PingInfo();
        pingInfo.timerID = vertx.setPeriodic(pingTimeout, id -> {
          if (System.currentTimeMillis() - pingInfo.lastPing >= pingTimeout) {
            // Trigger an event to allow custom behavior before disconnecting client.
            checkCallHook(() -> new BridgeEventImpl(BridgeEventType.SOCKET_IDLE, null, sock),
            		// We didn't receive a ping in time so close the socket
<<<<<<< HEAD
            		sock::close,
=======
              () -> sock.close((short) 1001, "Session expired"),
>>>>>>> 2bcc06fc
            		() -> replyError(sock, "rejected"));
          }
        });
        SockInfo sockInfo = new SockInfo();
        sockInfo.pingInfo = pingInfo;
        sockInfos.put(sock, sockInfo);
      }, () -> sock.close((short)1001, "Endpoint is going away"));
  }

  private void checkAddAccceptedReplyAddress(Message message) {
    String replyAddress = message.replyAddress();
    if (replyAddress != null) {
      // This message has a reply address
      // When the reply comes through we want to accept it irrespective of its address
      // Since all replies are implicitly accepted if the original message was accepted
      // So we cache the reply address, so we can check against it
      // We also need to cache the message so we can actually call reply() on it - we need the actual message
      // as the original sender could be on a different node so we need the replyDest (serverID) too otherwise
      // the message won't be routed to the node.
      messagesAwaitingReply.put(replyAddress, message);
      // And we remove after timeout in case the reply never comes
      vertx.setTimer(replyTimeout, tid -> messagesAwaitingReply.remove(replyAddress));
    }
  }

  private void deliverMessage(SockJSSocket sock, String address, Message message) {
    JsonObject envelope = new JsonObject().put("type", "rec").put("address", address).put("body", message.body());
    if (message.replyAddress() != null) {
      envelope.put("replyAddress", message.replyAddress());
    }
    if (message.headers() != null && !message.headers().isEmpty()) {
      JsonObject headersCopy = new JsonObject();
      for (String name : message.headers().names()) {
        List<String> values = message.headers().getAll(name);
        if (values.size() == 1) {
          headersCopy.put(name, values.get(0));
        } else {
          headersCopy.put(name, values);
        }
      }
      envelope.put("headers", headersCopy);
    }
    checkCallHook(() -> new BridgeEventImpl(BridgeEventType.RECEIVE, envelope, sock),
      () -> sock.write(buffer(envelope.encode())),
      () -> log.debug("outbound message rejected by bridge event handler"));
  }

  private void doSendOrPub(boolean send, SockJSSocket sock, String address,
                           JsonObject message) {
    Object body = message.getValue("body");
    JsonObject headers = message.getJsonObject("headers");
    String replyAddress = message.getString("replyAddress");
    // Sanity check reply address is not too big, to avoid DoS
    if (replyAddress != null && replyAddress.length() > 36) {
      // vertx-eventbus.js ids are always 36 chars
      log.error("Will not send message, reply address is > 36 chars");
      replyError(sock, "invalid_reply_address");
      return;
    }
    final boolean debug = log.isDebugEnabled();
    if (debug) {
      log.debug("Received msg from client in bridge. address:" + address + " message:" + body);
    }
    final Message awaitingReply = messagesAwaitingReply.remove(address);
    Match curMatch;
    if (awaitingReply != null) {
      curMatch = new Match(true);
    } else {
      curMatch = checkMatches(true, address, body);
    }
    if (curMatch.doesMatch) {
      if (curMatch.requiredAuthority != null) {
        User webUser = sock.webUser();
        if (webUser != null) {
          authorise(curMatch, webUser, res -> {
            if (res.succeeded()) {
              if (res.result()) {
                checkAndSend(send, address, body, headers, sock, replyAddress, null);
              } else {
                replyError(sock, "access_denied");
                if (debug) {
                  log.debug("Inbound message for address " + address + " rejected because is not authorised");
                }
              }
            } else {
              replyError(sock, "auth_error");
              log.error("Error in performing authorisation", res.cause());
            }
          });
        } else {
          // no web session
          replyError(sock, "not_logged_in");
          if (debug) {
            log.debug("Inbound message for address " + address +
              " rejected because it requires auth and user is not authenticated");
          }
        }
      } else {
        checkAndSend(send, address, body, headers, sock, replyAddress, awaitingReply);
      }
    } else {
      // inbound match failed
      replyError(sock, "access_denied");
      if (debug) {
        log.debug("Inbound message for address " + address + " rejected because there is no match");
      }
    }
  }

  private void checkAndSend(boolean send, String address, Object body,
                            JsonObject headers,
                            SockJSSocket sock,
                            String replyAddress,
                            Message awaitingReply) {
    SockInfo info = sockInfos.get(sock);
    if (replyAddress != null && !checkMaxHandlers(sock, info)) {
      return;
    }
    Handler<AsyncResult<Message<Object>>> replyHandler;
    if (replyAddress != null) {
      replyHandler = result -> {
        if (result.succeeded()) {
          Message message = result.result();
          // Note we don't check outbound matches for replies
          // Replies are always let through if the original message
          // was approved

          // Now - the reply message might itself be waiting for a reply - which would be inbound -so we need
          // to add the message to the messages awaiting reply so it can be let through
          checkAddAccceptedReplyAddress(message);
          deliverMessage(sock, replyAddress, message);
        } else {
          ReplyException cause = (ReplyException) result.cause();
          JsonObject envelope =
            new JsonObject()
              .put("type", "err")
              .put("address", replyAddress)
              .put("failureCode", cause.failureCode())
              .put("failureType", cause.failureType().name())
              .put("message", cause.getMessage());
          sock.write(buffer(envelope.encode()));
        }
        info.handlerCount--;
      };
    } else {
      replyHandler = null;
    }
    if (log.isDebugEnabled()) {
      log.debug("Forwarding message to address " + address + " on event bus");
    }
    MultiMap mHeaders;
    if (headers != null) {
      mHeaders = new CaseInsensitiveHeaders();
      headers.forEach(entry -> mHeaders.add(entry.getKey(), entry.getValue().toString()));
    } else {
      mHeaders = null;
    }
    if (send) {
      if (awaitingReply != null) {
        awaitingReply.reply(body, new DeliveryOptions().setSendTimeout(replyTimeout).setHeaders(mHeaders), replyHandler);
      } else {
        eb.send(address, body, new DeliveryOptions().setSendTimeout(replyTimeout).setHeaders(mHeaders), replyHandler);
      }
      if (replyAddress != null) {
        info.handlerCount++;
      }
    } else {
      eb.publish(address, body, new DeliveryOptions().setHeaders(mHeaders));
    }
  }

  private void authorise(Match curMatch, User webUser,
                         Handler<AsyncResult<Boolean>> handler) {

    if (curMatch.requiredAuthority != null) {
      webUser.isAuthorised(curMatch.requiredAuthority, res -> {
        if (res.succeeded()) {
          handler.handle(Future.succeededFuture(res.result()));
        } else {
          log.error(res.cause());
        }
      });
    }
  }

  /*
  Empty inboundPermitted means reject everything - this is the default.
  If at least one match is supplied and all the fields of any match match then the message inboundPermitted,
  this means that specifying one match with a JSON empty object means everything is accepted
   */
  private Match checkMatches(boolean inbound, String address, Object body) {

    List<PermittedOptions> matches = inbound ? inboundPermitted : outboundPermitted;

    for (PermittedOptions matchHolder : matches) {
      String matchAddress = matchHolder.getAddress();
      String matchRegex;
      if (matchAddress == null) {
        matchRegex = matchHolder.getAddressRegex();
      } else {
        matchRegex = null;
      }

      boolean addressOK;
      if (matchAddress == null) {
        addressOK = matchRegex == null || regexMatches(matchRegex, address);
      } else {
        addressOK = matchAddress.equals(address);
      }

      if (addressOK) {
        boolean matched = structureMatches(matchHolder.getMatch(), body);
        if (matched) {
          String requiredAuthority = matchHolder.getRequiredAuthority();
          return new Match(true, requiredAuthority);
        }
      }
    }
    return new Match(false);
  }

  private boolean regexMatches(String matchRegex, String address) {
    Pattern pattern = compiledREs.computeIfAbsent(matchRegex, Pattern::compile);
    Matcher m = pattern.matcher(address);
    return m.matches();
  }

  private static void replyError(SockJSSocket sock, String err) {
    JsonObject envelope = new JsonObject().put("type", "err").put("body", err);
    sock.write(buffer(envelope.encode()));
  }

  private static boolean structureMatches(JsonObject match, Object bodyObject) {
    if (match == null || bodyObject == null) return true;

    // Can send message other than JSON too - in which case we can't do deep matching on structure of message
    if (bodyObject instanceof JsonObject) {
      JsonObject body = (JsonObject) bodyObject;
      for (String fieldName : match.fieldNames()) {
        Object mv = match.getValue(fieldName);
        Object bv = body.getValue(fieldName);
        // Support deep matching
        if (mv instanceof JsonObject) {
          if (!structureMatches((JsonObject) mv, bv)) {
            return false;
          }
        } else if (!match.getValue(fieldName).equals(body.getValue(fieldName))) {
          return false;
        }
      }
      return true;
    }

    return false;
  }

  private static class Match {
    public final boolean doesMatch;
    public final String requiredAuthority;

    Match(boolean doesMatch, String requiredAuthority) {
      this.doesMatch = doesMatch;
      this.requiredAuthority = requiredAuthority;
    }

    Match(boolean doesMatch) {
      this.doesMatch = doesMatch;
      this.requiredAuthority = null;
    }

  }

  private static final class PingInfo {
    long lastPing;
    long timerID;
  }

  private static final class SockInfo {
    int handlerCount;
    PingInfo pingInfo;
  }


}<|MERGE_RESOLUTION|>--- conflicted
+++ resolved
@@ -320,11 +320,7 @@
             // Trigger an event to allow custom behavior before disconnecting client.
             checkCallHook(() -> new BridgeEventImpl(BridgeEventType.SOCKET_IDLE, null, sock),
             		// We didn't receive a ping in time so close the socket
-<<<<<<< HEAD
-            		sock::close,
-=======
               () -> sock.close((short) 1001, "Session expired"),
->>>>>>> 2bcc06fc
             		() -> replyError(sock, "rejected"));
           }
         });
