--- conflicted
+++ resolved
@@ -1751,7 +1751,6 @@
 
 ----
 
-<<<<<<< HEAD
 == Validate the requests
 Vert.x provide a validation framework that will validate requests for you and will put results of validation inside a container. To define a `link:../../apidocs/io/vertx/ext/web/validation/HTTPRequestValidationHandler.html[HTTPRequestValidationHandler]`:
 [source,groovy]
@@ -1826,7 +1825,7 @@
 }
 
 ----
-=======
+
 === Chaining multiple auth handlers
 
 There are times when you want to support multiple authN/authZ mechanisms in a single application. For this you can
@@ -1880,7 +1879,6 @@
 this case the basic auth handler will attempt to authenticate and if it is sucessful the chain will stop and
 vertx-web will continue to process your handlers. If the token is not valid, for example bad username/password, then
 the chain will continue to the following entry. In this specific case the redirect auth handler.
->>>>>>> 4b7211af
 
 == Serving static resources
 
