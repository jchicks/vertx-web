/*
 * Copyright 2014 Red Hat, Inc.
 *
 *  All rights reserved. This program and the accompanying materials
 *  are made available under the terms of the Eclipse Public License v1.0
 *  and Apache License v2.0 which accompanies this distribution.
 *
 *  The Eclipse Public License is available at
 *  http://www.eclipse.org/legal/epl-v10.html
 *
 *  The Apache License v2.0 is available at
 *  http://www.opensource.org/licenses/apache2.0.php
 *
 *  You may elect to redistribute this code under either of these licenses.
 */

package io.vertx.ext.web.templ;

import io.vertx.core.AsyncResult;
import io.vertx.core.Future;
import io.vertx.core.Handler;
import io.vertx.core.buffer.Buffer;
import io.vertx.core.http.HttpHeaders;
import io.vertx.core.http.HttpMethod;
import io.vertx.ext.web.Route;
import io.vertx.ext.web.handler.TemplateHandler;
import io.vertx.ext.web.RoutingContext;
import io.vertx.ext.web.impl.Utils;
import io.vertx.ext.web.WebTestBase;
import org.junit.Test;

/**
 * @author <a href="http://tfox.org">Tim Fox</a>
 */
public class TemplateTest extends WebTestBase {

  @Test
  public void testTemplateHandler() throws Exception {
    testRelativeToRoutePath(null);
  }

  @Test
  public void testTemplateHandler2() throws Exception {
    testRelativeToRoutePath("/");
  }

  @Test
  public void testRelativeToRoutePath() throws Exception {
    testRelativeToRoutePath("/pathprefix/");
  }

  private void testRelativeToRoutePath(String pathPrefix) throws Exception {
    TemplateEngine engine = new TestEngine(false);
    router.route().handler(context -> {
      context.put("foo", "badger");
      context.put("bar", "fox");
      context.next();
    });
    Route route = router.route();
    if (pathPrefix != null) {
      route.path(pathPrefix + "*");
    }
    route.handler(TemplateHandler.create(engine, "somedir", "text/html"));
    String expected =
      "<html>\n" +
        "<body>\n" +
        "<h1>Test template</h1>\n" +
        "foo is badger bar is fox<br>\n" +
        "</body>\n" +
        "</html>";
    testRequest(HttpMethod.GET, pathPrefix != null ? pathPrefix + "/test-template.html" : "/test-template.html", 200, "OK", expected);
  }

  @Test
  public void testTemplateEngineFail() throws Exception {
    TemplateEngine engine = new TestEngine(true);
    router.route().handler(TemplateHandler.create(engine, "somedir", "text/html"));
    router.exceptionHandler(t -> {
      assertEquals("eek", t.getMessage());
      testComplete();
    });
    testRequest(HttpMethod.GET, "/foo.html", 500, "Internal Server Error");
    await();
  }

  @Test
  public void testRenderDirectly() throws Exception {
    TemplateEngine engine = new TestEngine(false);
    router.route().handler(context -> {
      context.put("foo", "badger");
      context.put("bar", "fox");
<<<<<<< HEAD
      engine.render(context, "somedir","test-template.html", res -> {
=======
      engine.render(context, "somedir", "test-template.html", res -> {
>>>>>>> 9762e532
        if (res.succeeded()) {
          context.response().putHeader(HttpHeaders.CONTENT_TYPE, "text/html").end(res.result());
        } else {
          context.fail(res.cause());
        }
      });
    });
    String expected =
      "<html>\n" +
        "<body>\n" +
        "<h1>Test template</h1>\n" +
        "foo is badger bar is fox<br>\n" +
        "</body>\n" +
        "</html>";
    testRequest(HttpMethod.GET, "/", 200, "OK", expected);
  }

  @Test
  public void testRenderToBuffer() throws Exception {
    TemplateEngine engine = new TestEngine(false);
    String expected =
      "<html>\n" +
        "<body>\n" +
        "<h1>Test template</h1>\n" +
        "foo is badger bar is fox<br>\n" +
        "</body>\n" +
        "</html>";
    router.route().handler(context -> {
      context.put("foo", "badger");
      context.put("bar", "fox");
      engine.render(context, "somedir", "test-template.html", onSuccess(res -> {
        String rendered = res.toString();
        final String actual = normalizeLineEndingsFor(res).toString();
        assertEquals(expected, actual);
        context.response().putHeader(HttpHeaders.CONTENT_TYPE, "text/html");
        context.response().end(rendered);
        testComplete();
      }));
    });

    testRequestBuffer(HttpMethod.GET, "/", null, null, 200, "OK", Buffer.buffer(expected), true);
    await();
  }

  // Just for testing - not for actual use
  class TestEngine implements TemplateEngine {

    boolean fail;

    TestEngine(boolean fail) {
      this.fail = fail;
    }

    @Override
<<<<<<< HEAD
    public void render(RoutingContext context, String templateBasePath, String templateRelativePath, Handler<AsyncResult<Buffer>> handler) {
      String templateFileName = templateBasePath + Utils.normalizePath(templateRelativePath);
=======
    public void render(RoutingContext context, String templateDirectory, String templateFileName, Handler<AsyncResult<Buffer>> handler) {
>>>>>>> 9762e532
      if (fail) {
        handler.handle(Future.failedFuture(new Exception("eek")));
      } else {
        String templ = Utils.readFileToString(vertx, templateFileName);
        String rendered = templ.replace("{foo}", context.get("foo"));
        rendered = rendered.replace("{bar}", context.get("bar"));
        handler.handle(Future.succeededFuture(Buffer.buffer(rendered)));
      }
    }

  }
}<|MERGE_RESOLUTION|>--- conflicted
+++ resolved
@@ -89,11 +89,7 @@
     router.route().handler(context -> {
       context.put("foo", "badger");
       context.put("bar", "fox");
-<<<<<<< HEAD
-      engine.render(context, "somedir","test-template.html", res -> {
-=======
       engine.render(context, "somedir", "test-template.html", res -> {
->>>>>>> 9762e532
         if (res.succeeded()) {
           context.response().putHeader(HttpHeaders.CONTENT_TYPE, "text/html").end(res.result());
         } else {
@@ -148,12 +144,8 @@
     }
 
     @Override
-<<<<<<< HEAD
-    public void render(RoutingContext context, String templateBasePath, String templateRelativePath, Handler<AsyncResult<Buffer>> handler) {
-      String templateFileName = templateBasePath + Utils.normalizePath(templateRelativePath);
-=======
     public void render(RoutingContext context, String templateDirectory, String templateFileName, Handler<AsyncResult<Buffer>> handler) {
->>>>>>> 9762e532
+      templateFileName = templateDirectory + Utils.normalizePath(templateFileName);
       if (fail) {
         handler.handle(Future.failedFuture(new Exception("eek")));
       } else {
