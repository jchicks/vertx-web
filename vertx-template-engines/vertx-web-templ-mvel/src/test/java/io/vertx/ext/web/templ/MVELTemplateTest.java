--- conflicted
+++ resolved
@@ -41,15 +41,15 @@
   }
 
   @Test
-<<<<<<< HEAD
   public void testTemplateHandlerWithInclude() throws Exception {
     TemplateEngine engine = MVELTemplateEngine.create();
     testTemplateHandler(engine, "src/test/filesystemtemplates", "test-mvel-template4.templ", "Hello badger and fox\nRequest path is /test-mvel-template4.templ");
-=======
+  }
+
+  @Test
   public void testTemplateHandlerOnClasspathDisableCaching() throws Exception {
     System.setProperty(CachingTemplateEngine.DISABLE_TEMPL_CACHING_PROP_NAME, "true");
     testTemplateHandlerOnClasspath();
->>>>>>> b7e3beb0
   }
 
   @Test
